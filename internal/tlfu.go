package internal

import (
	"sync/atomic"
)

type TinyLfu[K comparable, V any] struct {
	slru      *Slru[K, V]
	sketch    *CountMinSketch
	hasher    *Hasher[K]
	size      uint
	counter   uint
	total     atomic.Uint32
	hit       atomic.Uint32
	hr        float32
	threshold atomic.Int32
	lruFactor uint8
	step      int8
}

func NewTinyLfu[K comparable, V any](size uint, hasher *Hasher[K]) *TinyLfu[K, V] {
	tlfu := &TinyLfu[K, V]{
		size:   size,
		slru:   NewSlru[K, V](size),
		sketch: NewCountMinSketch(),
		step:   1,
		hasher: hasher,
	}
	// default threshold to -1 so all entries are admitted until cache is full
	tlfu.threshold.Store(-1)
	return tlfu
}

func (t *TinyLfu[K, V]) climb() {
	total := t.total.Load()
	hit := t.hit.Load()
	current := float32(hit) / float32(total)
	delta := current - t.hr
	var diff int8
	if delta > 0.0 {
		if t.step < 0 {
			t.step -= 1
		} else {
			t.step += 1
		}
		if t.step < -13 {
			t.step = -13
		} else if t.step > 13 {
			t.step = 13
		}
		newFactor := int8(t.lruFactor) + t.step
		if newFactor < 0 {
			newFactor = 0
		} else if newFactor > 16 {
			newFactor = 16
		}
		diff = newFactor - int8(t.lruFactor)
		t.lruFactor = uint8(newFactor)
	} else if delta < 0.0 {
		// reset
		if t.step > 0 {
			t.step = -1
		} else {
			t.step = 1
		}
		newFactor := int8(t.lruFactor) + t.step
		if newFactor < 0 {
			newFactor = 0
		} else if newFactor > 16 {
			newFactor = 16
		}
		diff = newFactor - int8(t.lruFactor)
		t.lruFactor = uint8(newFactor)
	}
	t.threshold.Add(-int32(diff))
	t.hr = current
	t.hit.Store(0)
	t.total.Store(0)
}

func (t *TinyLfu[K, V]) Set(entry *Entry[K, V]) *Entry[K, V] {
	t.counter++
	if t.counter > 10*t.size {
		t.climb()
		t.counter = 0
	}
	if entry.meta.prev == nil {
		if victim := t.slru.victim(); victim != nil {
			freq := int(entry.frequency.Load())
			if freq == -1 {
				freq = int(t.sketch.Estimate(t.hasher.hash(entry.key)))
			}
			evictedCount := uint(freq) + uint(t.lruFactor)
			victimCount := t.sketch.Estimate(t.hasher.hash(victim.key))
			if evictedCount <= uint(victimCount) {
				return entry
			}
		} else {
<<<<<<< HEAD
			count := t.slru.probation.len + t.slru.protected.len
			t.sketch.EnsureCapacity(uint(count + count/100))
=======
			count := t.slru.probation.count + t.slru.protected.count
			t.sketch.ensureCapacity(uint(count + count/100))
>>>>>>> b96bbbba
		}
		evicted := t.slru.insert(entry)
		return evicted
	}

	return nil
}

func (t *TinyLfu[K, V]) Access(item ReadBufItem[K, V]) {
	t.counter++
	if t.counter > 10*t.size {
		t.climb()
		t.counter = 0
	}
	if entry := item.entry; entry != nil {
		reset := t.sketch.Add(item.hash)
		if reset {
			t.threshold.Store(t.threshold.Load() / 2)
		}
		if entry.meta.prev != nil {
			var tail bool
			if entry == t.slru.victim() {
				tail = true
			}
			t.slru.access(entry)
			if tail {
				t.UpdateThreshold()
			}
		} else {
			entry.frequency.Store(int32(t.sketch.Estimate(item.hash)))
		}
	} else {
		reset := t.sketch.Add(item.hash)
		if reset {
			t.threshold.Store(t.threshold.Load() / 2)
		}
	}
}

func (t *TinyLfu[K, V]) Remove(entry *Entry[K, V]) {
	t.slru.remove(entry)
}

func (t *TinyLfu[K, V]) UpdateCost(entry *Entry[K, V], delta int64) {
	t.slru.updateCost(entry, delta)
}

func (t *TinyLfu[K, V]) EvictEntries() []*Entry[K, V] {
	removed := []*Entry[K, V]{}

	for t.slru.probation.Len()+t.slru.protected.Len() > int(t.slru.maxsize) {
		entry := t.slru.probation.PopTail()
		if entry == nil {
			break
		}
		removed = append(removed, entry)
	}
	for t.slru.probation.Len()+t.slru.protected.Len() > int(t.slru.maxsize) {
		entry := t.slru.protected.PopTail()
		if entry == nil {
			break
		}
		removed = append(removed, entry)
	}
	return removed
}

func (t *TinyLfu[K, V]) UpdateThreshold() {
	if t.slru.probation.Len()+t.slru.protected.Len() < int(t.slru.maxsize) {
		t.threshold.Store(-1)
	} else {
		tail := t.slru.victim()
		if tail != nil {
			t.threshold.Store(
				int32(t.sketch.Estimate(t.hasher.hash(tail.key)) - uint(t.lruFactor)),
			)
		} else {
			// cache is not full
			t.threshold.Store(-1)
		}
	}
}<|MERGE_RESOLUTION|>--- conflicted
+++ resolved
@@ -96,13 +96,8 @@
 				return entry
 			}
 		} else {
-<<<<<<< HEAD
-			count := t.slru.probation.len + t.slru.protected.len
-			t.sketch.EnsureCapacity(uint(count + count/100))
-=======
 			count := t.slru.probation.count + t.slru.protected.count
 			t.sketch.ensureCapacity(uint(count + count/100))
->>>>>>> b96bbbba
 		}
 		evicted := t.slru.insert(entry)
 		return evicted
